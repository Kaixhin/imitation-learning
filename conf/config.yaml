defaults:
  - _self_
  - algorithm: SAC/ant
  - hyperparam_opt: empty
  - override hydra/sweeper: basic

seed: 0
steps: 1000000  # TODO: Change per environment: 2M for Adroit
replay:
  size: 1000000
pretraining:
  iterations: 0
  batch_size: 256
  learning_rate: 0.0001
  weight_decay: 0
reinforcement:
  model:
    actor:
      hidden_size: 256
      depth: 2
      activation: 'relu'
      dropout: 0
    critic:
      hidden_size: 256
      depth: 2
      activation: 'relu'

  discount: 0.99
  target_temperature: -1
  learning_rate: 0.0003
  weight_decay: 0
  polyak_factor: 0.995
  max_grad_norm: 0  # 0 to disable; only applies to RL/BC updates
imitation:
  model:
    hidden_size: 64 
    depth: 1
    activation: 'relu'
<<<<<<< HEAD
    input_dropout: 0.5
    dropout: 0.75 
=======
    reward_shaping: false
    reward_function: 'AIRL'
>>>>>>> 9d428236
  trajectories: -1  # -1 to disable; otherwise select number of trajectories
  subsample: 20
  state_only: false
  absorbing: false
  learning_rate: 0.0003
  weight_decay: 0
training:
  start: 1000
  interval: 1
  batch_size: 256
evaluation:
  interval: 10000
  episodes: 30
  average_window: 5
save_trajectories: false
render: false
check_time_usage: false

# Run/sweep directories
hydra:
  run:
    dir: ./outputs/${env_type}_${algorithm}/${now:%m-%d_%H-%M-%S}
  sweep:
    dir: ./outputs/sweeper_${env_type}_${algorithm}/${now:%m-%d_%H-%M-%S}<|MERGE_RESOLUTION|>--- conflicted
+++ resolved
@@ -36,13 +36,10 @@
     hidden_size: 64 
     depth: 1
     activation: 'relu'
-<<<<<<< HEAD
     input_dropout: 0.5
     dropout: 0.75 
-=======
     reward_shaping: false
     reward_function: 'AIRL'
->>>>>>> 9d428236
   trajectories: -1  # -1 to disable; otherwise select number of trajectories
   subsample: 20
   state_only: false
