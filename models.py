import copy

import numpy as np
import torch
from torch import nn
from torch.distributions import Independent, Normal, TransformedDistribution
from torch.distributions.transforms import TanhTransform
from torch.nn import Parameter, functional as F
from torch.nn.utils import parametrizations
from omegaconf import DictConfig

ACTIVATION_FUNCTIONS = {'relu': nn.ReLU, 'sigmoid': nn.Sigmoid, 'tanh': nn.Tanh}


# Concatenates the state and action
def _join_state_action(state, action):
    return torch.cat([state, action], dim=1)


# Computes the squared distance between two sets of vectors
def _squared_distance(x, y):
  n_1, n_2, d = x.size(0), y.size(0), x.size(1)
  tiled_x, tiled_y = x.view(n_1, 1, d).expand(n_1, n_2, d), y.view(1, n_2, d).expand(n_1, n_2, d)
  return (tiled_x - tiled_y).pow(2).mean(dim=2)


# Gaussian/radial basis function/exponentiated quadratic kernel
def _gaussian_kernel(x, y, gamma=1):
  return torch.exp(-gamma * _squared_distance(x, y))


# Creates a sequential fully-connected network
def _create_fcnn(input_size, hidden_size, depth, output_size, activation_function, dropout=0, input_dropout=0, final_gain=1, spectral_norm=False):
  assert activation_function in ACTIVATION_FUNCTIONS.keys()
  
  network_dims, layers = (input_size, *[hidden_size] * depth), []
  if input_dropout > 0:
    layers.append(nn.Dropout(p=input_dropout))
  for l in range(len(network_dims) - 1):
    layer = nn.Linear(network_dims[l], network_dims[l + 1])
    nn.init.orthogonal_(layer.weight, gain=nn.init.calculate_gain(activation_function))
    nn.init.constant_(layer.bias, 0)
    if spectral_norm: layer = parametrizations.spectral_norm(layer)
    layers.append(layer)
    if dropout > 0: layers.append(nn.Dropout(p=dropout))
    layers.append(ACTIVATION_FUNCTIONS[activation_function]())

  final_layer = nn.Linear(network_dims[-1], output_size)
  nn.init.orthogonal_(final_layer.weight, gain=final_gain)
  nn.init.constant_(final_layer.bias, 0)
  if spectral_norm: final_layer = parametrizations.spectral_norm(final_layer)
  layers.append(final_layer)

  return nn.Sequential(*layers)


def create_target_network(network):
  target_network = copy.deepcopy(network)
  for param in target_network.parameters():
    param.requires_grad = False
  return target_network


def update_target_network(network, target_network, polyak_factor):
  for param, target_param in zip(network.parameters(), target_network.parameters()):
    target_param.data.mul_(polyak_factor).add_((1 - polyak_factor) * param.data)


# Creates a batch of training data made from a mix of expert and policy data; rewrites transitions in-place
def sqil_sample(transitions, expert_transitions, batch_size):
  transitions['states'][:batch_size // 2], transitions['actions'][:batch_size // 2], transitions['next_states'][:batch_size // 2], transitions['terminals'][:batch_size // 2], transitions['weights'][:batch_size // 2], transitions['absorbing'][:batch_size // 2]  = expert_transitions['states'][:batch_size // 2], expert_transitions['actions'][:batch_size // 2], expert_transitions['next_states'][:batch_size // 2], expert_transitions['terminals'][:batch_size // 2], expert_transitions['weights'][:batch_size // 2], expert_transitions['absorbing'][:batch_size // 2]  # Replace half of the batch with expert data
  transitions['rewards'][:batch_size // 2], transitions['rewards'][batch_size // 2:] = 1, 0  # Set a constant +1 reward for expert data and 0 for policy data


class SoftActor(nn.Module):
  def __init__(self, state_size, action_size, model_cfg: DictConfig):
    super().__init__()
<<<<<<< HEAD
    self.actor = _create_fcnn(state_size, model_cfg.hidden_size, model_cfg.depth, output_size=2 * action_size, activation_function=model_cfg.activation, dropout=model_cfg.dropout, input_dropout=model_cfg.get('input_dropout', 0))
=======
    self.log_std_dev_min, self.log_std_dev_max = -20, 2  # Constrain range of standard deviations to prevent very deterministic/stochastic policies
    self.actor = _create_fcnn(state_size, hidden_size, output_size=2 * action_size, activation_function=activation_function, dropout=dropout)
>>>>>>> 3dfa7427

  def forward(self, state):
    mean, log_std_dev = self.actor(state).chunk(2, dim=1)
    log_std_dev = torch.clamp(log_std_dev, min=self.log_std_dev_min, max=self.log_std_dev_max)
    policy = TransformedDistribution(Independent(Normal(mean, log_std_dev.exp()), 1), TanhTransform(cache_size=1))  # Restrict action range to (-1, 1)
    return policy

  # Calculates the log probability of an action a with the policy π(·|s) given state s
  def log_prob(self, state, action):
    return self.forward(state).log_prob(action)

  def get_greedy_action(self, state):
    return torch.tanh(self.forward(state).base_dist.mean)

  def _get_action_uncertainty(self, state, action):
    ensemble_policies = []
    for _ in range(5):  # Perform Monte-Carlo dropout for an implicit ensemble
      ensemble_policies.append(self.log_prob(state, action).exp())
    return torch.stack(ensemble_policies).var(dim=0)

  # Set uncertainty threshold at the 98th quantile of uncertainty costs calculated over the expert data
  def set_uncertainty_threshold(self, expert_state, expert_action):
    self.q = torch.quantile(self._get_action_uncertainty(expert_state, expert_action), 0.98).item()

  def predict_reward(self, state, action):
    # Calculate (raw) uncertainty cost
    uncertainty_cost = self._get_action_uncertainty(state, action)
    # Calculate clipped uncertainty cost
    neg_idxs = uncertainty_cost.less_equal(self.q)
    uncertainty_cost[neg_idxs] = -1
    uncertainty_cost[~neg_idxs] = 1
    return -uncertainty_cost


class Critic(nn.Module):
  def __init__(self, state_size, action_size, model_cfg: DictConfig):
    super().__init__()
    self.critic = _create_fcnn(state_size + action_size, model_cfg.hidden_size, model_cfg.depth, output_size=1, activation_function=model_cfg.activation)

  def forward(self, state, action):
    value = self.critic(_join_state_action(state, action)).squeeze(dim=1)
    return value


class TwinCritic(nn.Module):
  def __init__(self, state_size, action_size, model_cfg: DictConfig):
    super().__init__()
    self.critic_1 = Critic(state_size, action_size, model_cfg)
    self.critic_2 = Critic(state_size, action_size, model_cfg)

  def forward(self, state, action):
    value_1, value_2 = self.critic_1(state, action), self.critic_2(state, action)
    return value_1, value_2


  # Calculates the log probability of an action a with the policy π(·|s) given state s
  def log_prob(self, state, action):
    return self.actor.log_prob(state, action)


class GAILDiscriminator(nn.Module):
  def __init__(self, state_size, action_size, imitation_cfg: DictConfig,  reward_shaping=False, forward_kl=False):  # TODO: If reward shaping, then do AIRL algo
    super().__init__()
    self.state_only, self.forward_kl = imitation_cfg.state_only, forward_kl
    model_cfg = imitation_cfg.model
    self.discriminator = _create_fcnn(state_size if self.state_only else state_size + action_size, model_cfg.hidden_size, model_cfg.depth, 1,  model_cfg.activation, dropout=model_cfg.dropout, input_dropout=model_cfg.get('input_dropout', 0), spectral_norm=imitation_cfg.spectral_norm)

  def forward(self, state, action):
    D = self.discriminator(state if self.state_only else _join_state_action(state, action)).squeeze(dim=1)
    return D
  
  def predict_reward(self, state, action):
    D = torch.sigmoid(self.forward(state, action))
    h = torch.log(D + 1e-6) - torch.log1p(-D + 1e-6) # Add epsilon to improve numerical stability given limited floating point precision
    return torch.exp(h) * -h if self.forward_kl else h


# TODO: Make generic adversarial discriminator model class (putting reward shaping + subtract log-pi together as an option which effectively = AIRL)
class AIRLDiscriminator(nn.Module):
  def __init__(self, state_size, action_size, imitation_cfg: DictConfig, discount):
    super().__init__()
    self.state_only = imitation_cfg.state_only
    self.discount = discount
    self.g = nn.Linear(state_size if imitation_cfg.state_only else state_size + action_size, 1)  # Reward function r
    if imitation_cfg.spectral_norm: self.g = parametrizations.spectral_norm(self.g)
    model_cfg = imitation_cfg.model
    self.h = _create_fcnn(state_size, model_cfg.hidden_size, model_cfg.depth, 1, activation_function=model_cfg.activation, spectral_norm=imitation_cfg.spectral_norm)  # Shaping function Φ

  def reward(self, state, action):
    if self.state_only:
      return self.g(state).squeeze(dim=1)
    else:
      return self.g(_join_state_action(state, action)).squeeze(dim=1)

  def value(self, state):
    return self.h(state).squeeze(dim=1)

  def forward(self, state, action, next_state, log_policy, terminal):
    f = self.reward(state, action) + (1 - terminal) * (self.discount * self.value(next_state) - self.value(state))
    return f - log_policy  # Note that this is equivalent to sigmoid^-1(e^f / (e^f + π))

  def predict_reward(self, state, action, next_state, log_policy, terminal):
    D = torch.sigmoid(self.forward(state, action, next_state, log_policy, terminal))
    return torch.log(D + 1e-6) - torch.log1p(-D + 1e-6) # Add epsilon to improve numerical stability given limited floating point precision


class GMMILDiscriminator(nn.Module):
  def __init__(self, state_size, action_size, imitation_cfg: DictConfig):
    super().__init__()
    self.state_only = imitation_cfg.state_only
    self.gamma_1, self.gamma_2, self.self_similarity = None, None, imitation_cfg.self_similarity

  def predict_reward(self, state, action, expert_state, expert_action):
    state_action = state if self.state_only else _join_state_action(state, action)
    expert_state_action = expert_state if self.state_only else _join_state_action(expert_state, expert_action)
    
    # Use median heuristics to set data-dependent bandwidths
    if self.gamma_1 is None:
      self.gamma_1 = 1 / (_squared_distance(state_action, expert_state_action).median().item() + 1e-8)  # Add epsilon for numerical stability (if distance is zero)
      self.gamma_2 = 1 / (_squared_distance(expert_state_action.transpose(0, 1), expert_state_action.transpose(0, 1)).median().item() + 1e-8)  # Add epsilon for numerical stability (if distance is zero)

    # Calculate negative of witness function (based on kernel mean embeddings)
    similarity = (_gaussian_kernel(expert_state_action, state_action, gamma=self.gamma_1).mean(dim=0) + _gaussian_kernel(expert_state_action, state_action, gamma=self.gamma_2).mean(dim=0))
    return similarity - (_gaussian_kernel(state_action, state_action, gamma=self.gamma_1).mean(dim=0) + _gaussian_kernel(state_action, state_action, gamma=self.gamma_2).mean(dim=0)) if self.self_similarity else similarity


class EmbeddingNetwork(nn.Module):
  def __init__(self, input_size, model_cfg: DictConfig):
    super().__init__()
    self.embedding = _create_fcnn(input_size, model_cfg.hidden_size, model_cfg.depth, input_size, model_cfg.activation)

  def forward(self, input):
    return self.embedding(input)


class REDDiscriminator(nn.Module):
  def __init__(self, state_size, action_size, imitation_cfg: DictConfig):
    super().__init__()
    self.state_only = imitation_cfg.state_only
    self.sigma_1 = None
    self.predictor = EmbeddingNetwork(state_size if self.state_only else state_size + action_size, imitation_cfg.model)
    self.target = EmbeddingNetwork(state_size if self.state_only else state_size + action_size, imitation_cfg.model)
    for param in self.target.parameters():
      param.requires_grad = False

  def forward(self, state, action):
    state_action = state if self.state_only else _join_state_action(state, action)
    prediction, target = self.predictor(state_action), self.target(state_action)
    return prediction, target

  # Originally, sets σ based such that r(s, a) from expert demonstrations ≈ 1; instead this uses kernel median heuristic (same as GMMIL)
  def set_sigma(self, expert_state, expert_action):
    prediction, target = self.forward(expert_state, expert_action)
    self.sigma_1 = 1 / _squared_distance(prediction.transpose(0, 1), target.transpose(0, 1)).median().item()

  def predict_reward(self, state, action):
    prediction, target = self.forward(state, action)
    return _gaussian_kernel(prediction, target, gamma=self.sigma_1).mean(dim=1)
<|MERGE_RESOLUTION|>--- conflicted
+++ resolved
@@ -1,241 +1,237 @@
-import copy
-
-import numpy as np
-import torch
-from torch import nn
-from torch.distributions import Independent, Normal, TransformedDistribution
-from torch.distributions.transforms import TanhTransform
-from torch.nn import Parameter, functional as F
-from torch.nn.utils import parametrizations
-from omegaconf import DictConfig
-
-ACTIVATION_FUNCTIONS = {'relu': nn.ReLU, 'sigmoid': nn.Sigmoid, 'tanh': nn.Tanh}
-
-
-# Concatenates the state and action
-def _join_state_action(state, action):
-    return torch.cat([state, action], dim=1)
-
-
-# Computes the squared distance between two sets of vectors
-def _squared_distance(x, y):
-  n_1, n_2, d = x.size(0), y.size(0), x.size(1)
-  tiled_x, tiled_y = x.view(n_1, 1, d).expand(n_1, n_2, d), y.view(1, n_2, d).expand(n_1, n_2, d)
-  return (tiled_x - tiled_y).pow(2).mean(dim=2)
-
-
-# Gaussian/radial basis function/exponentiated quadratic kernel
-def _gaussian_kernel(x, y, gamma=1):
-  return torch.exp(-gamma * _squared_distance(x, y))
-
-
-# Creates a sequential fully-connected network
-def _create_fcnn(input_size, hidden_size, depth, output_size, activation_function, dropout=0, input_dropout=0, final_gain=1, spectral_norm=False):
-  assert activation_function in ACTIVATION_FUNCTIONS.keys()
-  
-  network_dims, layers = (input_size, *[hidden_size] * depth), []
-  if input_dropout > 0:
-    layers.append(nn.Dropout(p=input_dropout))
-  for l in range(len(network_dims) - 1):
-    layer = nn.Linear(network_dims[l], network_dims[l + 1])
-    nn.init.orthogonal_(layer.weight, gain=nn.init.calculate_gain(activation_function))
-    nn.init.constant_(layer.bias, 0)
-    if spectral_norm: layer = parametrizations.spectral_norm(layer)
-    layers.append(layer)
-    if dropout > 0: layers.append(nn.Dropout(p=dropout))
-    layers.append(ACTIVATION_FUNCTIONS[activation_function]())
-
-  final_layer = nn.Linear(network_dims[-1], output_size)
-  nn.init.orthogonal_(final_layer.weight, gain=final_gain)
-  nn.init.constant_(final_layer.bias, 0)
-  if spectral_norm: final_layer = parametrizations.spectral_norm(final_layer)
-  layers.append(final_layer)
-
-  return nn.Sequential(*layers)
-
-
-def create_target_network(network):
-  target_network = copy.deepcopy(network)
-  for param in target_network.parameters():
-    param.requires_grad = False
-  return target_network
-
-
-def update_target_network(network, target_network, polyak_factor):
-  for param, target_param in zip(network.parameters(), target_network.parameters()):
-    target_param.data.mul_(polyak_factor).add_((1 - polyak_factor) * param.data)
-
-
-# Creates a batch of training data made from a mix of expert and policy data; rewrites transitions in-place
-def sqil_sample(transitions, expert_transitions, batch_size):
-  transitions['states'][:batch_size // 2], transitions['actions'][:batch_size // 2], transitions['next_states'][:batch_size // 2], transitions['terminals'][:batch_size // 2], transitions['weights'][:batch_size // 2], transitions['absorbing'][:batch_size // 2]  = expert_transitions['states'][:batch_size // 2], expert_transitions['actions'][:batch_size // 2], expert_transitions['next_states'][:batch_size // 2], expert_transitions['terminals'][:batch_size // 2], expert_transitions['weights'][:batch_size // 2], expert_transitions['absorbing'][:batch_size // 2]  # Replace half of the batch with expert data
-  transitions['rewards'][:batch_size // 2], transitions['rewards'][batch_size // 2:] = 1, 0  # Set a constant +1 reward for expert data and 0 for policy data
-
-
-class SoftActor(nn.Module):
-  def __init__(self, state_size, action_size, model_cfg: DictConfig):
-    super().__init__()
-<<<<<<< HEAD
-    self.actor = _create_fcnn(state_size, model_cfg.hidden_size, model_cfg.depth, output_size=2 * action_size, activation_function=model_cfg.activation, dropout=model_cfg.dropout, input_dropout=model_cfg.get('input_dropout', 0))
-=======
-    self.log_std_dev_min, self.log_std_dev_max = -20, 2  # Constrain range of standard deviations to prevent very deterministic/stochastic policies
-    self.actor = _create_fcnn(state_size, hidden_size, output_size=2 * action_size, activation_function=activation_function, dropout=dropout)
->>>>>>> 3dfa7427
-
-  def forward(self, state):
-    mean, log_std_dev = self.actor(state).chunk(2, dim=1)
-    log_std_dev = torch.clamp(log_std_dev, min=self.log_std_dev_min, max=self.log_std_dev_max)
-    policy = TransformedDistribution(Independent(Normal(mean, log_std_dev.exp()), 1), TanhTransform(cache_size=1))  # Restrict action range to (-1, 1)
-    return policy
-
-  # Calculates the log probability of an action a with the policy π(·|s) given state s
-  def log_prob(self, state, action):
-    return self.forward(state).log_prob(action)
-
-  def get_greedy_action(self, state):
-    return torch.tanh(self.forward(state).base_dist.mean)
-
-  def _get_action_uncertainty(self, state, action):
-    ensemble_policies = []
-    for _ in range(5):  # Perform Monte-Carlo dropout for an implicit ensemble
-      ensemble_policies.append(self.log_prob(state, action).exp())
-    return torch.stack(ensemble_policies).var(dim=0)
-
-  # Set uncertainty threshold at the 98th quantile of uncertainty costs calculated over the expert data
-  def set_uncertainty_threshold(self, expert_state, expert_action):
-    self.q = torch.quantile(self._get_action_uncertainty(expert_state, expert_action), 0.98).item()
-
-  def predict_reward(self, state, action):
-    # Calculate (raw) uncertainty cost
-    uncertainty_cost = self._get_action_uncertainty(state, action)
-    # Calculate clipped uncertainty cost
-    neg_idxs = uncertainty_cost.less_equal(self.q)
-    uncertainty_cost[neg_idxs] = -1
-    uncertainty_cost[~neg_idxs] = 1
-    return -uncertainty_cost
-
-
-class Critic(nn.Module):
-  def __init__(self, state_size, action_size, model_cfg: DictConfig):
-    super().__init__()
-    self.critic = _create_fcnn(state_size + action_size, model_cfg.hidden_size, model_cfg.depth, output_size=1, activation_function=model_cfg.activation)
-
-  def forward(self, state, action):
-    value = self.critic(_join_state_action(state, action)).squeeze(dim=1)
-    return value
-
-
-class TwinCritic(nn.Module):
-  def __init__(self, state_size, action_size, model_cfg: DictConfig):
-    super().__init__()
-    self.critic_1 = Critic(state_size, action_size, model_cfg)
-    self.critic_2 = Critic(state_size, action_size, model_cfg)
-
-  def forward(self, state, action):
-    value_1, value_2 = self.critic_1(state, action), self.critic_2(state, action)
-    return value_1, value_2
-
-
-  # Calculates the log probability of an action a with the policy π(·|s) given state s
-  def log_prob(self, state, action):
-    return self.actor.log_prob(state, action)
-
-
-class GAILDiscriminator(nn.Module):
-  def __init__(self, state_size, action_size, imitation_cfg: DictConfig,  reward_shaping=False, forward_kl=False):  # TODO: If reward shaping, then do AIRL algo
-    super().__init__()
-    self.state_only, self.forward_kl = imitation_cfg.state_only, forward_kl
-    model_cfg = imitation_cfg.model
-    self.discriminator = _create_fcnn(state_size if self.state_only else state_size + action_size, model_cfg.hidden_size, model_cfg.depth, 1,  model_cfg.activation, dropout=model_cfg.dropout, input_dropout=model_cfg.get('input_dropout', 0), spectral_norm=imitation_cfg.spectral_norm)
-
-  def forward(self, state, action):
-    D = self.discriminator(state if self.state_only else _join_state_action(state, action)).squeeze(dim=1)
-    return D
-  
-  def predict_reward(self, state, action):
-    D = torch.sigmoid(self.forward(state, action))
-    h = torch.log(D + 1e-6) - torch.log1p(-D + 1e-6) # Add epsilon to improve numerical stability given limited floating point precision
-    return torch.exp(h) * -h if self.forward_kl else h
-
-
-# TODO: Make generic adversarial discriminator model class (putting reward shaping + subtract log-pi together as an option which effectively = AIRL)
-class AIRLDiscriminator(nn.Module):
-  def __init__(self, state_size, action_size, imitation_cfg: DictConfig, discount):
-    super().__init__()
-    self.state_only = imitation_cfg.state_only
-    self.discount = discount
-    self.g = nn.Linear(state_size if imitation_cfg.state_only else state_size + action_size, 1)  # Reward function r
-    if imitation_cfg.spectral_norm: self.g = parametrizations.spectral_norm(self.g)
-    model_cfg = imitation_cfg.model
-    self.h = _create_fcnn(state_size, model_cfg.hidden_size, model_cfg.depth, 1, activation_function=model_cfg.activation, spectral_norm=imitation_cfg.spectral_norm)  # Shaping function Φ
-
-  def reward(self, state, action):
-    if self.state_only:
-      return self.g(state).squeeze(dim=1)
-    else:
-      return self.g(_join_state_action(state, action)).squeeze(dim=1)
-
-  def value(self, state):
-    return self.h(state).squeeze(dim=1)
-
-  def forward(self, state, action, next_state, log_policy, terminal):
-    f = self.reward(state, action) + (1 - terminal) * (self.discount * self.value(next_state) - self.value(state))
-    return f - log_policy  # Note that this is equivalent to sigmoid^-1(e^f / (e^f + π))
-
-  def predict_reward(self, state, action, next_state, log_policy, terminal):
-    D = torch.sigmoid(self.forward(state, action, next_state, log_policy, terminal))
-    return torch.log(D + 1e-6) - torch.log1p(-D + 1e-6) # Add epsilon to improve numerical stability given limited floating point precision
-
-
-class GMMILDiscriminator(nn.Module):
-  def __init__(self, state_size, action_size, imitation_cfg: DictConfig):
-    super().__init__()
-    self.state_only = imitation_cfg.state_only
-    self.gamma_1, self.gamma_2, self.self_similarity = None, None, imitation_cfg.self_similarity
-
-  def predict_reward(self, state, action, expert_state, expert_action):
-    state_action = state if self.state_only else _join_state_action(state, action)
-    expert_state_action = expert_state if self.state_only else _join_state_action(expert_state, expert_action)
-    
-    # Use median heuristics to set data-dependent bandwidths
-    if self.gamma_1 is None:
-      self.gamma_1 = 1 / (_squared_distance(state_action, expert_state_action).median().item() + 1e-8)  # Add epsilon for numerical stability (if distance is zero)
-      self.gamma_2 = 1 / (_squared_distance(expert_state_action.transpose(0, 1), expert_state_action.transpose(0, 1)).median().item() + 1e-8)  # Add epsilon for numerical stability (if distance is zero)
-
-    # Calculate negative of witness function (based on kernel mean embeddings)
-    similarity = (_gaussian_kernel(expert_state_action, state_action, gamma=self.gamma_1).mean(dim=0) + _gaussian_kernel(expert_state_action, state_action, gamma=self.gamma_2).mean(dim=0))
-    return similarity - (_gaussian_kernel(state_action, state_action, gamma=self.gamma_1).mean(dim=0) + _gaussian_kernel(state_action, state_action, gamma=self.gamma_2).mean(dim=0)) if self.self_similarity else similarity
-
-
-class EmbeddingNetwork(nn.Module):
-  def __init__(self, input_size, model_cfg: DictConfig):
-    super().__init__()
-    self.embedding = _create_fcnn(input_size, model_cfg.hidden_size, model_cfg.depth, input_size, model_cfg.activation)
-
-  def forward(self, input):
-    return self.embedding(input)
-
-
-class REDDiscriminator(nn.Module):
-  def __init__(self, state_size, action_size, imitation_cfg: DictConfig):
-    super().__init__()
-    self.state_only = imitation_cfg.state_only
-    self.sigma_1 = None
-    self.predictor = EmbeddingNetwork(state_size if self.state_only else state_size + action_size, imitation_cfg.model)
-    self.target = EmbeddingNetwork(state_size if self.state_only else state_size + action_size, imitation_cfg.model)
-    for param in self.target.parameters():
-      param.requires_grad = False
-
-  def forward(self, state, action):
-    state_action = state if self.state_only else _join_state_action(state, action)
-    prediction, target = self.predictor(state_action), self.target(state_action)
-    return prediction, target
-
-  # Originally, sets σ based such that r(s, a) from expert demonstrations ≈ 1; instead this uses kernel median heuristic (same as GMMIL)
-  def set_sigma(self, expert_state, expert_action):
-    prediction, target = self.forward(expert_state, expert_action)
-    self.sigma_1 = 1 / _squared_distance(prediction.transpose(0, 1), target.transpose(0, 1)).median().item()
-
-  def predict_reward(self, state, action):
-    prediction, target = self.forward(state, action)
-    return _gaussian_kernel(prediction, target, gamma=self.sigma_1).mean(dim=1)
+import copy
+
+import numpy as np
+import torch
+from torch import nn
+from torch.distributions import Independent, Normal, TransformedDistribution
+from torch.distributions.transforms import TanhTransform
+from torch.nn import Parameter, functional as F
+from torch.nn.utils import parametrizations
+from omegaconf import DictConfig
+
+ACTIVATION_FUNCTIONS = {'relu': nn.ReLU, 'sigmoid': nn.Sigmoid, 'tanh': nn.Tanh}
+
+
+# Concatenates the state and action
+def _join_state_action(state, action):
+    return torch.cat([state, action], dim=1)
+
+
+# Computes the squared distance between two sets of vectors
+def _squared_distance(x, y):
+  n_1, n_2, d = x.size(0), y.size(0), x.size(1)
+  tiled_x, tiled_y = x.view(n_1, 1, d).expand(n_1, n_2, d), y.view(1, n_2, d).expand(n_1, n_2, d)
+  return (tiled_x - tiled_y).pow(2).mean(dim=2)
+
+
+# Gaussian/radial basis function/exponentiated quadratic kernel
+def _gaussian_kernel(x, y, gamma=1):
+  return torch.exp(-gamma * _squared_distance(x, y))
+
+
+# Creates a sequential fully-connected network
+def _create_fcnn(input_size, hidden_size, depth, output_size, activation_function, dropout=0, input_dropout=0, final_gain=1, spectral_norm=False):
+  assert activation_function in ACTIVATION_FUNCTIONS.keys()
+  
+  network_dims, layers = (input_size, *[hidden_size] * depth), []
+  if input_dropout > 0:
+    layers.append(nn.Dropout(p=input_dropout))
+  for l in range(len(network_dims) - 1):
+    layer = nn.Linear(network_dims[l], network_dims[l + 1])
+    nn.init.orthogonal_(layer.weight, gain=nn.init.calculate_gain(activation_function))
+    nn.init.constant_(layer.bias, 0)
+    if spectral_norm: layer = parametrizations.spectral_norm(layer)
+    layers.append(layer)
+    if dropout > 0: layers.append(nn.Dropout(p=dropout))
+    layers.append(ACTIVATION_FUNCTIONS[activation_function]())
+
+  final_layer = nn.Linear(network_dims[-1], output_size)
+  nn.init.orthogonal_(final_layer.weight, gain=final_gain)
+  nn.init.constant_(final_layer.bias, 0)
+  if spectral_norm: final_layer = parametrizations.spectral_norm(final_layer)
+  layers.append(final_layer)
+
+  return nn.Sequential(*layers)
+
+
+def create_target_network(network):
+  target_network = copy.deepcopy(network)
+  for param in target_network.parameters():
+    param.requires_grad = False
+  return target_network
+
+
+def update_target_network(network, target_network, polyak_factor):
+  for param, target_param in zip(network.parameters(), target_network.parameters()):
+    target_param.data.mul_(polyak_factor).add_((1 - polyak_factor) * param.data)
+
+
+# Creates a batch of training data made from a mix of expert and policy data; rewrites transitions in-place
+def sqil_sample(transitions, expert_transitions, batch_size):
+  transitions['states'][:batch_size // 2], transitions['actions'][:batch_size // 2], transitions['next_states'][:batch_size // 2], transitions['terminals'][:batch_size // 2], transitions['weights'][:batch_size // 2], transitions['absorbing'][:batch_size // 2]  = expert_transitions['states'][:batch_size // 2], expert_transitions['actions'][:batch_size // 2], expert_transitions['next_states'][:batch_size // 2], expert_transitions['terminals'][:batch_size // 2], expert_transitions['weights'][:batch_size // 2], expert_transitions['absorbing'][:batch_size // 2]  # Replace half of the batch with expert data
+  transitions['rewards'][:batch_size // 2], transitions['rewards'][batch_size // 2:] = 1, 0  # Set a constant +1 reward for expert data and 0 for policy data
+
+
+class SoftActor(nn.Module):
+  def __init__(self, state_size, action_size, model_cfg: DictConfig):
+    super().__init__()
+    self.log_std_dev_min, self.log_std_dev_max = -20, 2  # Constrain range of standard deviations to prevent very deterministic/stochastic policies
+    self.actor = _create_fcnn(state_size, model_cfg.hidden_size, model_cfg.depth, output_size=2 * action_size, activation_function=model_cfg.activation, dropout=model_cfg.dropout, input_dropout=model_cfg.get('input_dropout', 0))
+
+  def forward(self, state):
+    mean, log_std_dev = self.actor(state).chunk(2, dim=1)
+    log_std_dev = torch.clamp(log_std_dev, min=self.log_std_dev_min, max=self.log_std_dev_max)
+    policy = TransformedDistribution(Independent(Normal(mean, log_std_dev.exp()), 1), TanhTransform(cache_size=1))  # Restrict action range to (-1, 1)
+    return policy
+
+  # Calculates the log probability of an action a with the policy π(·|s) given state s
+  def log_prob(self, state, action):
+    return self.forward(state).log_prob(action)
+
+  def get_greedy_action(self, state):
+    return torch.tanh(self.forward(state).base_dist.mean)
+
+  def _get_action_uncertainty(self, state, action):
+    ensemble_policies = []
+    for _ in range(5):  # Perform Monte-Carlo dropout for an implicit ensemble
+      ensemble_policies.append(self.log_prob(state, action).exp())
+    return torch.stack(ensemble_policies).var(dim=0)
+
+  # Set uncertainty threshold at the 98th quantile of uncertainty costs calculated over the expert data
+  def set_uncertainty_threshold(self, expert_state, expert_action):
+    self.q = torch.quantile(self._get_action_uncertainty(expert_state, expert_action), 0.98).item()
+
+  def predict_reward(self, state, action):
+    # Calculate (raw) uncertainty cost
+    uncertainty_cost = self._get_action_uncertainty(state, action)
+    # Calculate clipped uncertainty cost
+    neg_idxs = uncertainty_cost.less_equal(self.q)
+    uncertainty_cost[neg_idxs] = -1
+    uncertainty_cost[~neg_idxs] = 1
+    return -uncertainty_cost
+
+
+class Critic(nn.Module):
+  def __init__(self, state_size, action_size, model_cfg: DictConfig):
+    super().__init__()
+    self.critic = _create_fcnn(state_size + action_size, model_cfg.hidden_size, model_cfg.depth, output_size=1, activation_function=model_cfg.activation)
+
+  def forward(self, state, action):
+    value = self.critic(_join_state_action(state, action)).squeeze(dim=1)
+    return value
+
+
+class TwinCritic(nn.Module):
+  def __init__(self, state_size, action_size, model_cfg: DictConfig):
+    super().__init__()
+    self.critic_1 = Critic(state_size, action_size, model_cfg)
+    self.critic_2 = Critic(state_size, action_size, model_cfg)
+
+  def forward(self, state, action):
+    value_1, value_2 = self.critic_1(state, action), self.critic_2(state, action)
+    return value_1, value_2
+
+
+  # Calculates the log probability of an action a with the policy π(·|s) given state s
+  def log_prob(self, state, action):
+    return self.actor.log_prob(state, action)
+
+
+class GAILDiscriminator(nn.Module):
+  def __init__(self, state_size, action_size, imitation_cfg: DictConfig,  reward_shaping=False, forward_kl=False):  # TODO: If reward shaping, then do AIRL algo
+    super().__init__()
+    self.state_only, self.forward_kl = imitation_cfg.state_only, forward_kl
+    model_cfg = imitation_cfg.model
+    self.discriminator = _create_fcnn(state_size if self.state_only else state_size + action_size, model_cfg.hidden_size, model_cfg.depth, 1,  model_cfg.activation, dropout=model_cfg.dropout, input_dropout=model_cfg.get('input_dropout', 0), spectral_norm=imitation_cfg.spectral_norm)
+
+  def forward(self, state, action):
+    D = self.discriminator(state if self.state_only else _join_state_action(state, action)).squeeze(dim=1)
+    return D
+  
+  def predict_reward(self, state, action):
+    D = torch.sigmoid(self.forward(state, action))
+    h = torch.log(D + 1e-6) - torch.log1p(-D + 1e-6) # Add epsilon to improve numerical stability given limited floating point precision
+    return torch.exp(h) * -h if self.forward_kl else h
+
+
+# TODO: Make generic adversarial discriminator model class (putting reward shaping + subtract log-pi together as an option which effectively = AIRL)
+class AIRLDiscriminator(nn.Module):
+  def __init__(self, state_size, action_size, imitation_cfg: DictConfig, discount):
+    super().__init__()
+    self.state_only = imitation_cfg.state_only
+    self.discount = discount
+    self.g = nn.Linear(state_size if imitation_cfg.state_only else state_size + action_size, 1)  # Reward function r
+    if imitation_cfg.spectral_norm: self.g = parametrizations.spectral_norm(self.g)
+    model_cfg = imitation_cfg.model
+    self.h = _create_fcnn(state_size, model_cfg.hidden_size, model_cfg.depth, 1, activation_function=model_cfg.activation, spectral_norm=imitation_cfg.spectral_norm)  # Shaping function Φ
+
+  def reward(self, state, action):
+    if self.state_only:
+      return self.g(state).squeeze(dim=1)
+    else:
+      return self.g(_join_state_action(state, action)).squeeze(dim=1)
+
+  def value(self, state):
+    return self.h(state).squeeze(dim=1)
+
+  def forward(self, state, action, next_state, log_policy, terminal):
+    f = self.reward(state, action) + (1 - terminal) * (self.discount * self.value(next_state) - self.value(state))
+    return f - log_policy  # Note that this is equivalent to sigmoid^-1(e^f / (e^f + π))
+
+  def predict_reward(self, state, action, next_state, log_policy, terminal):
+    D = torch.sigmoid(self.forward(state, action, next_state, log_policy, terminal))
+    return torch.log(D + 1e-6) - torch.log1p(-D + 1e-6) # Add epsilon to improve numerical stability given limited floating point precision
+
+
+class GMMILDiscriminator(nn.Module):
+  def __init__(self, state_size, action_size, imitation_cfg: DictConfig):
+    super().__init__()
+    self.state_only = imitation_cfg.state_only
+    self.gamma_1, self.gamma_2, self.self_similarity = None, None, imitation_cfg.self_similarity
+
+  def predict_reward(self, state, action, expert_state, expert_action):
+    state_action = state if self.state_only else _join_state_action(state, action)
+    expert_state_action = expert_state if self.state_only else _join_state_action(expert_state, expert_action)
+    
+    # Use median heuristics to set data-dependent bandwidths
+    if self.gamma_1 is None:
+      self.gamma_1 = 1 / (_squared_distance(state_action, expert_state_action).median().item() + 1e-8)  # Add epsilon for numerical stability (if distance is zero)
+      self.gamma_2 = 1 / (_squared_distance(expert_state_action.transpose(0, 1), expert_state_action.transpose(0, 1)).median().item() + 1e-8)  # Add epsilon for numerical stability (if distance is zero)
+
+    # Calculate negative of witness function (based on kernel mean embeddings)
+    similarity = (_gaussian_kernel(expert_state_action, state_action, gamma=self.gamma_1).mean(dim=0) + _gaussian_kernel(expert_state_action, state_action, gamma=self.gamma_2).mean(dim=0))
+    return similarity - (_gaussian_kernel(state_action, state_action, gamma=self.gamma_1).mean(dim=0) + _gaussian_kernel(state_action, state_action, gamma=self.gamma_2).mean(dim=0)) if self.self_similarity else similarity
+
+
+class EmbeddingNetwork(nn.Module):
+  def __init__(self, input_size, model_cfg: DictConfig):
+    super().__init__()
+    self.embedding = _create_fcnn(input_size, model_cfg.hidden_size, model_cfg.depth, input_size, model_cfg.activation)
+
+  def forward(self, input):
+    return self.embedding(input)
+
+
+class REDDiscriminator(nn.Module):
+  def __init__(self, state_size, action_size, imitation_cfg: DictConfig):
+    super().__init__()
+    self.state_only = imitation_cfg.state_only
+    self.sigma_1 = None
+    self.predictor = EmbeddingNetwork(state_size if self.state_only else state_size + action_size, imitation_cfg.model)
+    self.target = EmbeddingNetwork(state_size if self.state_only else state_size + action_size, imitation_cfg.model)
+    for param in self.target.parameters():
+      param.requires_grad = False
+
+  def forward(self, state, action):
+    state_action = state if self.state_only else _join_state_action(state, action)
+    prediction, target = self.predictor(state_action), self.target(state_action)
+    return prediction, target
+
+  # Originally, sets σ based such that r(s, a) from expert demonstrations ≈ 1; instead this uses kernel median heuristic (same as GMMIL)
+  def set_sigma(self, expert_state, expert_action):
+    prediction, target = self.forward(expert_state, expert_action)
+    self.sigma_1 = 1 / _squared_distance(prediction.transpose(0, 1), target.transpose(0, 1)).median().item()
+
+  def predict_reward(self, state, action):
+    prediction, target = self.forward(state, action)
+    return _gaussian_kernel(prediction, target, gamma=self.sigma_1).mean(dim=1)