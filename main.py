from collections import deque
import time

import hydra
import numpy as np
from omegaconf import DictConfig
import torch
from torch import optim
from torch.utils.data import DataLoader
from tqdm import tqdm

from environments import D4RLEnv
from evaluation import evaluate_agent
from memory import ReplayMemory
from models import GAILDiscriminator, GMMILDiscriminator, REDDiscriminator, SoftActor, TwinCritic, create_target_network
from training import adversarial_imitation_update, behavioural_cloning_update, mix_policy_expert_transitions, sac_update, target_estimation_update
from utils import cycle, flatten_list_dicts, lineplot


@hydra.main(config_path='conf', config_name='config')
def main_wrapper(cfg: DictConfig, file_prefix=''):
  return main(cfg, file_prefix=file_prefix)

def main(cfg: DictConfig, file_prefix=''):
  # Configuration check
  assert cfg.algorithm in ['BC', 'DRIL', 'GAIL', 'GMMIL', 'RED', 'SAC', 'SQIL']
  cfg.replay.size = min(cfg.steps, cfg.replay.size)  # Set max replay size to min of environment steps and replay size
  assert cfg.imitation.trajectories >= 0
  assert cfg.imitation.subsample >= 1
  if cfg.algorithm == 'GAIL':
    assert cfg.imitation.model.reward_function in ['AIRL', 'FAIRL', 'GAIL']
    assert cfg.imitation.loss_function in ['BCE', 'Mixup', 'PUGAIL']
    if cfg.imitation.loss_function == 'Mixup': assert cfg.imitation.mixup_alpha > 0
    if cfg.imitation.loss_function == 'PUGAIL': assert 0 <= cfg.imitation.pos_class_prior <= 1 and cfg.imitation.nonnegative_margin >= 0
  assert cfg.metric_log_interval >= 0

  # General setup
  np.random.seed(cfg.seed)
  torch.manual_seed(cfg.seed)

  # Set up environment
  env = D4RLEnv(cfg.env_name, cfg.imitation.absorbing, load_data=True)
  env.seed(cfg.seed)
  expert_trajectories = env.get_dataset(trajectories=cfg.imitation.trajectories, subsample=cfg.imitation.subsample)  # Load expert trajectories dataset
  state_size, action_size = env.observation_space.shape[0], env.action_space.shape[0]
  
  # Set up agent
  actor, critic, log_alpha = SoftActor(state_size, action_size, cfg.reinforcement.model.actor), TwinCritic(state_size, action_size, cfg.reinforcement.model.critic), torch.zeros(1, requires_grad=True)
  target_critic, entropy_target = create_target_network(critic), cfg.reinforcement.target_temperature * action_size  # Entropy target heuristic from SAC paper for continuous action domains
  actor_optimiser, critic_optimiser, temperature_optimiser = optim.Adam(actor.parameters(), lr=cfg.reinforcement.learning_rate), optim.Adam(critic.parameters(), lr=cfg.reinforcement.learning_rate), optim.Adam([log_alpha], lr=cfg.reinforcement.learning_rate)
  memory = ReplayMemory(cfg.replay.size, state_size, action_size, cfg.imitation.absorbing)

  # Set up imitation learning components
  if cfg.algorithm in ['DRIL', 'GAIL', 'GMMIL', 'RED']:
    if cfg.algorithm == 'DRIL':
      discriminator = SoftActor(state_size, action_size, cfg.imitation.model)
    elif cfg.algorithm == 'GAIL':
      discriminator = GAILDiscriminator(state_size, action_size, cfg.imitation, cfg.reinforcement.discount)
    elif cfg.algorithm == 'GMMIL':
      discriminator = GMMILDiscriminator(state_size, action_size, cfg.imitation)
    elif cfg.algorithm == 'RED':
      discriminator = REDDiscriminator(state_size, action_size, cfg.imitation)
    if cfg.algorithm in ['DRIL', 'GAIL', 'RED']:
      discriminator_optimiser = optim.AdamW(discriminator.parameters(), lr=cfg.imitation.learning_rate, weight_decay=cfg.imitation.weight_decay)

  # Metrics
  metrics = dict(train_steps=[], train_returns=[], test_steps=[], test_returns=[], update_steps=[], predicted_rewards=[], predicted_expert_rewards=[], alphas=[], entropies=[], Q_values=[])
  recent_returns = deque(maxlen=cfg.evaluation.average_window)  # Stores most recent evaluation returns

  if cfg.check_time_usage: start_time = time.time()  # Performance tracking
  
  # Behavioural cloning pretraining
  if cfg.pretraining.iterations > 0:
    expert_dataloader = iter(cycle(DataLoader(expert_trajectories, batch_size=cfg.pretraining.batch_size, shuffle=True, drop_last=True, num_workers=4)))
    actor_pretrain_optimiser = optim.Adam(actor.parameters(), lr=cfg.pretraining.learning_rate)  # Create separate pretraining optimiser
    for _ in tqdm(range(cfg.pretraining.iterations), leave=False):
      expert_transition = next(expert_dataloader)
      behavioural_cloning_update(actor, expert_transition, actor_pretrain_optimiser)

    if cfg.algorithm == 'BC':  # Return early if algorithm is BC
      if cfg.check_time_usage: metrics['pre_training_time'] = time.time() - start_time
      test_returns = evaluate_agent(actor, cfg.evaluation.episodes, cfg.env_name, cfg.imitation.absorbing, cfg.seed)
      steps = [*range(0, cfg.steps, cfg.evaluation.interval)]
      metrics['test_steps'], metrics['test_returns'] = [0], [test_returns]
      lineplot(steps, len(steps) * [test_returns], filename=file_prefix+'test_returns', title=f'{cfg.env_name} : {cfg.algorithm}')

      torch.save(dict(actor=actor.state_dict()), file_prefix+'agent.pth')
      torch.save(metrics, file_prefix+'metrics.pth')
      env.close()
      return sum(test_returns) / len(test_returns)

  # Pretraining "discriminators"
  if cfg.algorithm in ['DRIL', 'RED']:
    expert_dataloader = iter(cycle(DataLoader(expert_trajectories, batch_size=cfg.pretraining.batch_size, shuffle=True, drop_last=True, num_workers=4)))
    for _ in tqdm(range(cfg.imitation.pretraining_iterations), leave=False):
      expert_transition = next(expert_dataloader)
      if cfg.algorithm == 'DRIL':
        behavioural_cloning_update(discriminator, expert_transition, discriminator_optimiser)  # Perform behavioural cloning updates offline on policy ensemble (dropout version)
      elif cfg.algorithm == 'RED':
        target_estimation_update(discriminator, expert_transition, discriminator_optimiser)  # Train predictor network to match random target network
    
    with torch.inference_mode():
      if cfg.algorithm == 'DRIL':
        discriminator.set_uncertainty_threshold(expert_trajectories['states'], expert_trajectories['actions'])
      elif cfg.algorithm == 'RED':
        discriminator.set_sigma(expert_trajectories['states'][:cfg.pretraining.batch_size], expert_trajectories['actions'][:cfg.pretraining.batch_size])  # Estimate on a minibatch for computational feasibility

    if cfg.check_time_usage:
      metrics['pre_training_time'] = time.time() - start_time
      start_time = time.time()

  # Training
  t, state, terminal, train_return = 0, env.reset(), False, 0
  if cfg.algorithm in ['GAIL', 'RED']: discriminator.eval()  # Set the "discriminator" to evaluation mode (except for DRIL, which explicitly uses dropout)
  pbar = tqdm(range(1, cfg.steps + 1), unit_scale=1, smoothing=0)
  for step in pbar:
    # Collect set of transitions by running policy π in the environment
    with torch.inference_mode():
      action = actor(state).sample()
      next_state, reward, terminal = env.step(action)
      t += 1
      train_return += reward
      memory.append(state, action, reward, next_state, terminal and t != env.max_episode_steps)  # True reward stored for SAC, should be overwritten by IL algorithms; if env terminated due to a time limit then do not count as terminal
      state = next_state

    # Reset environment and track metrics on episode termination
    if terminal:
      if cfg.imitation.absorbing and t != env.max_episode_steps: memory.wrap_for_absorbing_states()  # Wrap for absorbing state if terminated without time limit
      # Store metrics and reset environment
      metrics['train_steps'].append(step)
      metrics['train_returns'].append([train_return])
      pbar.set_description(f'Step: {step} | Return: {train_return}')
      t, state, train_return = 0, env.reset(), 0

    # Train agent and imitation learning component
    if step >= cfg.training.start and step % cfg.training.interval == 0:
      # Sample a batch of transitions
      transitions, expert_transitions = memory.sample(cfg.training.batch_size), expert_trajectories.sample(cfg.training.batch_size)

      if cfg.algorithm in ['DRIL', 'GAIL', 'GMMIL', 'RED', 'SQIL']:
        # Train discriminator
        if cfg.algorithm == 'GAIL':
          discriminator.train()
          adversarial_imitation_update(cfg.algorithm, actor, discriminator, transitions, expert_transitions, discriminator_optimiser, cfg.imitation.model.reward_shaping, cfg.imitation.loss_function, grad_penalty=cfg.imitation.grad_penalty, mixup_alpha=cfg.imitation.mixup_alpha, entropy_bonus=cfg.imitation.entropy_bonus, pos_class_prior=cfg.imitation.pos_class_prior, nonnegative_margin=cfg.imitation.nonnegative_margin)
          discriminator.eval()
        
        # Predict rewards
        states, actions, next_states, terminals, weights = transitions['states'], transitions['actions'], transitions['next_states'], transitions['terminals'], transitions['weights']
        expert_states, expert_actions, expert_next_states, expert_terminals, expert_weights = expert_transitions['states'], expert_transitions['actions'], expert_transitions['next_states'], expert_transitions['terminals'], expert_transitions['weights']  # Note that using the entire dataset is prohibitively slow in off-policy case

        with torch.inference_mode():
          if cfg.algorithm == 'DRIL':
            # TODO: By default DRIL also includes behavioural cloning online?
            transitions['rewards'] = discriminator.predict_reward(states, actions)
            if cfg.metric_log_interval > 0 and step % cfg.metric_log_interval == 0: expert_rewards = discriminator.predict_reward(expert_states, expert_actions)
          elif cfg.algorithm == 'GAIL':
            discriminator_input = (states, actions, next_states, actor.log_prob(states, actions), terminals) if cfg.imitation.model.reward_shaping else (states, actions)
            transitions['rewards'] = discriminator.predict_reward(*discriminator_input)
            if cfg.metric_log_interval > 0 and step % cfg.metric_log_interval == 0:
              discriminator_expert_input = (expert_states, expert_actions, expert_next_states, actor.log_prob(expert_states, expert_actions), expert_terminals) if cfg.imitation.model.reward_shaping else (expert_states, expert_actions)
              expert_rewards = discriminator.predict_reward(*discriminator_expert_input)
          elif cfg.algorithm == 'GMMIL':
            transitions['rewards'] = discriminator.predict_reward(states, actions, expert_states, expert_actions, weights, expert_weights)
            if cfg.metric_log_interval > 0 and step % cfg.metric_log_interval == 0: expert_rewards = discriminator.predict_reward(expert_states, expert_actions, expert_states, expert_actions, expert_weights, expert_weights)
          elif cfg.algorithm == 'RED':
            transitions['rewards'] = discriminator.predict_reward(states, actions)
            if cfg.metric_log_interval > 0 and step % cfg.metric_log_interval == 0: expert_rewards = discriminator.predict_reward(expert_states, expert_actions)
          elif cfg.algorithm == 'SQIL':
            mix_policy_expert_transitions(transitions, expert_transitions, cfg.training.batch_size)  # Rewrites training transitions as a mix of expert and policy data
            transitions['rewards'][:cfg.training.batch_size // 2], transitions['rewards'][cfg.training.batch_size // 2:] = 1, 0  # Set a constant +1 reward for expert data and 0 for policy data
      
      log_probs, Q_values = sac_update(actor, critic, log_alpha, target_critic, transitions, actor_optimiser, critic_optimiser, temperature_optimiser, cfg.reinforcement.discount, entropy_target, cfg.reinforcement.polyak_factor)
      # Save auxiliary metrics
      if cfg.metric_log_interval > 0 and step % cfg.metric_log_interval == 0:
        metrics['update_steps'].append(step)
        metrics['predicted_rewards'].append(transitions['rewards'].numpy())
        if cfg.algorithm not in ['SAC', 'SQIL']: metrics['predicted_expert_rewards'].append(expert_rewards.numpy())
        metrics['alphas'].append(log_alpha.exp().detach().numpy())
        metrics['entropies'].append((-log_probs).numpy())  # Actions are sampled from the policy distribution, so "p" is already included
        metrics['Q_values'].append(Q_values.numpy())
  
    # Evaluate agent and plot metrics
    if step % cfg.evaluation.interval == 0 and not cfg.check_time_usage:
      test_returns = evaluate_agent(actor, cfg.evaluation.episodes, cfg.env_name, cfg.imitation.absorbing, cfg.seed)
      recent_returns.append(sum(test_returns) / cfg.evaluation.episodes)
      metrics['test_steps'].append(step)
      metrics['test_returns'].append(test_returns)
      lineplot(metrics['test_steps'], metrics['test_returns'], filename=file_prefix+'test_returns', title=f'{cfg.env_name} : {cfg.algorithm} Test Returns')
      if len(metrics['train_returns']) > 0:  # Plot train returns if any
<<<<<<< HEAD
        lineplot(metrics['train_steps'], metrics['train_returns'], filename=file_prefix+'train_returns', title=f'Training {cfg.env_name} : {cfg.algorithm} Train Returns')
      if cfg.metric_log_interval and len(metrics['update_steps']) > 0:
        if cfg.algorithm not in ['SAC', 'SQIL']:
            lineplot(metrics['update_steps'], metrics['predicted_rewards'], metrics['predicted_expert_rewards'], filename=file_prefix+'predicted_rewards', yaxis='Predicted Reward', title=f'{cfg.env_name} : {cfg.algorithm} Predicted Rewards')
        lineplot(metrics['update_steps'], metrics['alphas'], filename=file_prefix+'sac_alpha', yaxis='Alpha', title=f'{cfg.env_name} : {cfg.algorithm} Alpha')
        lineplot(metrics['update_steps'], metrics['entropies'], filename=file_prefix+'sac_entropy', yaxis='Entropy', title=f'{cfg.env_name} : {cfg.algorithm} Entropy')
        lineplot(metrics['update_steps'], metrics['Q_values'], filename=file_prefix+'Q_values', yaxis='Q-value', title=f'{cfg.env_name} : {cfg.algorithm} Q-values')
=======
        lineplot(metrics['train_steps'], metrics['train_returns'], filename='train_returns', title=f'Training {cfg.env_name} : {cfg.algorithm} Train Returns')
      if cfg.metric_log_interval > 0 and len(metrics['update_steps']) > 0:
        if cfg.algorithm not in ['SAC', 'SQIL']:
          lineplot(metrics['update_steps'], metrics['predicted_rewards'], metrics['predicted_expert_rewards'], filename='predicted_rewards', yaxis='Predicted Reward', title=f'{cfg.env_name} : {cfg.algorithm} Predicted Rewards')
        lineplot(metrics['update_steps'], metrics['alphas'], filename='sac_alpha', yaxis='Alpha', title=f'{cfg.env_name} : {cfg.algorithm} Alpha')
        lineplot(metrics['update_steps'], metrics['entropies'], filename='sac_entropy', yaxis='Entropy', title=f'{cfg.env_name} : {cfg.algorithm} Entropy')
        lineplot(metrics['update_steps'], metrics['Q_values'], filename='Q_values', yaxis='Q-value', title=f'{cfg.env_name} : {cfg.algorithm} Q-values')
>>>>>>> 3b3dccd9

  if cfg.check_time_usage:
    metrics['training_time'] = time.time() - start_time

  if cfg.save_trajectories:
    # Store trajectories from agent after training
    _, trajectories = evaluate_agent(actor, cfg.evaluation.episodes, cfg.env_name, cfg.imitation.absorbing, cfg.seed, return_trajectories=True, render=cfg.render)
    torch.save(trajectories, file_prefix+'trajectories.pth')
  # Save agent and metrics
  torch.save(dict(actor=actor.state_dict(), critic=critic.state_dict(), log_alpha=log_alpha), file_prefix+'agent.pth')
  if cfg.algorithm in ['DRIL', 'GAIL', 'RED']: torch.save(discriminator.state_dict(), file_prefix+'discriminator.pth')
  torch.save(metrics, file_prefix+'metrics.pth')

  env.close()
  return sum(recent_returns) / float(cfg.evaluation.average_window)


if __name__ == '__main__':
  main()
<|MERGE_RESOLUTION|>--- conflicted
+++ resolved
@@ -1,225 +1,215 @@
-from collections import deque
-import time
-
-import hydra
-import numpy as np
-from omegaconf import DictConfig
-import torch
-from torch import optim
-from torch.utils.data import DataLoader
-from tqdm import tqdm
-
-from environments import D4RLEnv
-from evaluation import evaluate_agent
-from memory import ReplayMemory
-from models import GAILDiscriminator, GMMILDiscriminator, REDDiscriminator, SoftActor, TwinCritic, create_target_network
-from training import adversarial_imitation_update, behavioural_cloning_update, mix_policy_expert_transitions, sac_update, target_estimation_update
-from utils import cycle, flatten_list_dicts, lineplot
-
-
-@hydra.main(config_path='conf', config_name='config')
-def main_wrapper(cfg: DictConfig, file_prefix=''):
-  return main(cfg, file_prefix=file_prefix)
-
-def main(cfg: DictConfig, file_prefix=''):
-  # Configuration check
-  assert cfg.algorithm in ['BC', 'DRIL', 'GAIL', 'GMMIL', 'RED', 'SAC', 'SQIL']
-  cfg.replay.size = min(cfg.steps, cfg.replay.size)  # Set max replay size to min of environment steps and replay size
-  assert cfg.imitation.trajectories >= 0
-  assert cfg.imitation.subsample >= 1
-  if cfg.algorithm == 'GAIL':
-    assert cfg.imitation.model.reward_function in ['AIRL', 'FAIRL', 'GAIL']
-    assert cfg.imitation.loss_function in ['BCE', 'Mixup', 'PUGAIL']
-    if cfg.imitation.loss_function == 'Mixup': assert cfg.imitation.mixup_alpha > 0
-    if cfg.imitation.loss_function == 'PUGAIL': assert 0 <= cfg.imitation.pos_class_prior <= 1 and cfg.imitation.nonnegative_margin >= 0
-  assert cfg.metric_log_interval >= 0
-
-  # General setup
-  np.random.seed(cfg.seed)
-  torch.manual_seed(cfg.seed)
-
-  # Set up environment
-  env = D4RLEnv(cfg.env_name, cfg.imitation.absorbing, load_data=True)
-  env.seed(cfg.seed)
-  expert_trajectories = env.get_dataset(trajectories=cfg.imitation.trajectories, subsample=cfg.imitation.subsample)  # Load expert trajectories dataset
-  state_size, action_size = env.observation_space.shape[0], env.action_space.shape[0]
-  
-  # Set up agent
-  actor, critic, log_alpha = SoftActor(state_size, action_size, cfg.reinforcement.model.actor), TwinCritic(state_size, action_size, cfg.reinforcement.model.critic), torch.zeros(1, requires_grad=True)
-  target_critic, entropy_target = create_target_network(critic), cfg.reinforcement.target_temperature * action_size  # Entropy target heuristic from SAC paper for continuous action domains
-  actor_optimiser, critic_optimiser, temperature_optimiser = optim.Adam(actor.parameters(), lr=cfg.reinforcement.learning_rate), optim.Adam(critic.parameters(), lr=cfg.reinforcement.learning_rate), optim.Adam([log_alpha], lr=cfg.reinforcement.learning_rate)
-  memory = ReplayMemory(cfg.replay.size, state_size, action_size, cfg.imitation.absorbing)
-
-  # Set up imitation learning components
-  if cfg.algorithm in ['DRIL', 'GAIL', 'GMMIL', 'RED']:
-    if cfg.algorithm == 'DRIL':
-      discriminator = SoftActor(state_size, action_size, cfg.imitation.model)
-    elif cfg.algorithm == 'GAIL':
-      discriminator = GAILDiscriminator(state_size, action_size, cfg.imitation, cfg.reinforcement.discount)
-    elif cfg.algorithm == 'GMMIL':
-      discriminator = GMMILDiscriminator(state_size, action_size, cfg.imitation)
-    elif cfg.algorithm == 'RED':
-      discriminator = REDDiscriminator(state_size, action_size, cfg.imitation)
-    if cfg.algorithm in ['DRIL', 'GAIL', 'RED']:
-      discriminator_optimiser = optim.AdamW(discriminator.parameters(), lr=cfg.imitation.learning_rate, weight_decay=cfg.imitation.weight_decay)
-
-  # Metrics
-  metrics = dict(train_steps=[], train_returns=[], test_steps=[], test_returns=[], update_steps=[], predicted_rewards=[], predicted_expert_rewards=[], alphas=[], entropies=[], Q_values=[])
-  recent_returns = deque(maxlen=cfg.evaluation.average_window)  # Stores most recent evaluation returns
-
-  if cfg.check_time_usage: start_time = time.time()  # Performance tracking
-  
-  # Behavioural cloning pretraining
-  if cfg.pretraining.iterations > 0:
-    expert_dataloader = iter(cycle(DataLoader(expert_trajectories, batch_size=cfg.pretraining.batch_size, shuffle=True, drop_last=True, num_workers=4)))
-    actor_pretrain_optimiser = optim.Adam(actor.parameters(), lr=cfg.pretraining.learning_rate)  # Create separate pretraining optimiser
-    for _ in tqdm(range(cfg.pretraining.iterations), leave=False):
-      expert_transition = next(expert_dataloader)
-      behavioural_cloning_update(actor, expert_transition, actor_pretrain_optimiser)
-
-    if cfg.algorithm == 'BC':  # Return early if algorithm is BC
-      if cfg.check_time_usage: metrics['pre_training_time'] = time.time() - start_time
-      test_returns = evaluate_agent(actor, cfg.evaluation.episodes, cfg.env_name, cfg.imitation.absorbing, cfg.seed)
-      steps = [*range(0, cfg.steps, cfg.evaluation.interval)]
-      metrics['test_steps'], metrics['test_returns'] = [0], [test_returns]
-      lineplot(steps, len(steps) * [test_returns], filename=file_prefix+'test_returns', title=f'{cfg.env_name} : {cfg.algorithm}')
-
-      torch.save(dict(actor=actor.state_dict()), file_prefix+'agent.pth')
-      torch.save(metrics, file_prefix+'metrics.pth')
-      env.close()
-      return sum(test_returns) / len(test_returns)
-
-  # Pretraining "discriminators"
-  if cfg.algorithm in ['DRIL', 'RED']:
-    expert_dataloader = iter(cycle(DataLoader(expert_trajectories, batch_size=cfg.pretraining.batch_size, shuffle=True, drop_last=True, num_workers=4)))
-    for _ in tqdm(range(cfg.imitation.pretraining_iterations), leave=False):
-      expert_transition = next(expert_dataloader)
-      if cfg.algorithm == 'DRIL':
-        behavioural_cloning_update(discriminator, expert_transition, discriminator_optimiser)  # Perform behavioural cloning updates offline on policy ensemble (dropout version)
-      elif cfg.algorithm == 'RED':
-        target_estimation_update(discriminator, expert_transition, discriminator_optimiser)  # Train predictor network to match random target network
-    
-    with torch.inference_mode():
-      if cfg.algorithm == 'DRIL':
-        discriminator.set_uncertainty_threshold(expert_trajectories['states'], expert_trajectories['actions'])
-      elif cfg.algorithm == 'RED':
-        discriminator.set_sigma(expert_trajectories['states'][:cfg.pretraining.batch_size], expert_trajectories['actions'][:cfg.pretraining.batch_size])  # Estimate on a minibatch for computational feasibility
-
-    if cfg.check_time_usage:
-      metrics['pre_training_time'] = time.time() - start_time
-      start_time = time.time()
-
-  # Training
-  t, state, terminal, train_return = 0, env.reset(), False, 0
-  if cfg.algorithm in ['GAIL', 'RED']: discriminator.eval()  # Set the "discriminator" to evaluation mode (except for DRIL, which explicitly uses dropout)
-  pbar = tqdm(range(1, cfg.steps + 1), unit_scale=1, smoothing=0)
-  for step in pbar:
-    # Collect set of transitions by running policy π in the environment
-    with torch.inference_mode():
-      action = actor(state).sample()
-      next_state, reward, terminal = env.step(action)
-      t += 1
-      train_return += reward
-      memory.append(state, action, reward, next_state, terminal and t != env.max_episode_steps)  # True reward stored for SAC, should be overwritten by IL algorithms; if env terminated due to a time limit then do not count as terminal
-      state = next_state
-
-    # Reset environment and track metrics on episode termination
-    if terminal:
-      if cfg.imitation.absorbing and t != env.max_episode_steps: memory.wrap_for_absorbing_states()  # Wrap for absorbing state if terminated without time limit
-      # Store metrics and reset environment
-      metrics['train_steps'].append(step)
-      metrics['train_returns'].append([train_return])
-      pbar.set_description(f'Step: {step} | Return: {train_return}')
-      t, state, train_return = 0, env.reset(), 0
-
-    # Train agent and imitation learning component
-    if step >= cfg.training.start and step % cfg.training.interval == 0:
-      # Sample a batch of transitions
-      transitions, expert_transitions = memory.sample(cfg.training.batch_size), expert_trajectories.sample(cfg.training.batch_size)
-
-      if cfg.algorithm in ['DRIL', 'GAIL', 'GMMIL', 'RED', 'SQIL']:
-        # Train discriminator
-        if cfg.algorithm == 'GAIL':
-          discriminator.train()
-          adversarial_imitation_update(cfg.algorithm, actor, discriminator, transitions, expert_transitions, discriminator_optimiser, cfg.imitation.model.reward_shaping, cfg.imitation.loss_function, grad_penalty=cfg.imitation.grad_penalty, mixup_alpha=cfg.imitation.mixup_alpha, entropy_bonus=cfg.imitation.entropy_bonus, pos_class_prior=cfg.imitation.pos_class_prior, nonnegative_margin=cfg.imitation.nonnegative_margin)
-          discriminator.eval()
-        
-        # Predict rewards
-        states, actions, next_states, terminals, weights = transitions['states'], transitions['actions'], transitions['next_states'], transitions['terminals'], transitions['weights']
-        expert_states, expert_actions, expert_next_states, expert_terminals, expert_weights = expert_transitions['states'], expert_transitions['actions'], expert_transitions['next_states'], expert_transitions['terminals'], expert_transitions['weights']  # Note that using the entire dataset is prohibitively slow in off-policy case
-
-        with torch.inference_mode():
-          if cfg.algorithm == 'DRIL':
-            # TODO: By default DRIL also includes behavioural cloning online?
-            transitions['rewards'] = discriminator.predict_reward(states, actions)
-            if cfg.metric_log_interval > 0 and step % cfg.metric_log_interval == 0: expert_rewards = discriminator.predict_reward(expert_states, expert_actions)
-          elif cfg.algorithm == 'GAIL':
-            discriminator_input = (states, actions, next_states, actor.log_prob(states, actions), terminals) if cfg.imitation.model.reward_shaping else (states, actions)
-            transitions['rewards'] = discriminator.predict_reward(*discriminator_input)
-            if cfg.metric_log_interval > 0 and step % cfg.metric_log_interval == 0:
-              discriminator_expert_input = (expert_states, expert_actions, expert_next_states, actor.log_prob(expert_states, expert_actions), expert_terminals) if cfg.imitation.model.reward_shaping else (expert_states, expert_actions)
-              expert_rewards = discriminator.predict_reward(*discriminator_expert_input)
-          elif cfg.algorithm == 'GMMIL':
-            transitions['rewards'] = discriminator.predict_reward(states, actions, expert_states, expert_actions, weights, expert_weights)
-            if cfg.metric_log_interval > 0 and step % cfg.metric_log_interval == 0: expert_rewards = discriminator.predict_reward(expert_states, expert_actions, expert_states, expert_actions, expert_weights, expert_weights)
-          elif cfg.algorithm == 'RED':
-            transitions['rewards'] = discriminator.predict_reward(states, actions)
-            if cfg.metric_log_interval > 0 and step % cfg.metric_log_interval == 0: expert_rewards = discriminator.predict_reward(expert_states, expert_actions)
-          elif cfg.algorithm == 'SQIL':
-            mix_policy_expert_transitions(transitions, expert_transitions, cfg.training.batch_size)  # Rewrites training transitions as a mix of expert and policy data
-            transitions['rewards'][:cfg.training.batch_size // 2], transitions['rewards'][cfg.training.batch_size // 2:] = 1, 0  # Set a constant +1 reward for expert data and 0 for policy data
-      
-      log_probs, Q_values = sac_update(actor, critic, log_alpha, target_critic, transitions, actor_optimiser, critic_optimiser, temperature_optimiser, cfg.reinforcement.discount, entropy_target, cfg.reinforcement.polyak_factor)
-      # Save auxiliary metrics
-      if cfg.metric_log_interval > 0 and step % cfg.metric_log_interval == 0:
-        metrics['update_steps'].append(step)
-        metrics['predicted_rewards'].append(transitions['rewards'].numpy())
-        if cfg.algorithm not in ['SAC', 'SQIL']: metrics['predicted_expert_rewards'].append(expert_rewards.numpy())
-        metrics['alphas'].append(log_alpha.exp().detach().numpy())
-        metrics['entropies'].append((-log_probs).numpy())  # Actions are sampled from the policy distribution, so "p" is already included
-        metrics['Q_values'].append(Q_values.numpy())
-  
-    # Evaluate agent and plot metrics
-    if step % cfg.evaluation.interval == 0 and not cfg.check_time_usage:
-      test_returns = evaluate_agent(actor, cfg.evaluation.episodes, cfg.env_name, cfg.imitation.absorbing, cfg.seed)
-      recent_returns.append(sum(test_returns) / cfg.evaluation.episodes)
-      metrics['test_steps'].append(step)
-      metrics['test_returns'].append(test_returns)
-      lineplot(metrics['test_steps'], metrics['test_returns'], filename=file_prefix+'test_returns', title=f'{cfg.env_name} : {cfg.algorithm} Test Returns')
-      if len(metrics['train_returns']) > 0:  # Plot train returns if any
-<<<<<<< HEAD
-        lineplot(metrics['train_steps'], metrics['train_returns'], filename=file_prefix+'train_returns', title=f'Training {cfg.env_name} : {cfg.algorithm} Train Returns')
-      if cfg.metric_log_interval and len(metrics['update_steps']) > 0:
-        if cfg.algorithm not in ['SAC', 'SQIL']:
-            lineplot(metrics['update_steps'], metrics['predicted_rewards'], metrics['predicted_expert_rewards'], filename=file_prefix+'predicted_rewards', yaxis='Predicted Reward', title=f'{cfg.env_name} : {cfg.algorithm} Predicted Rewards')
-        lineplot(metrics['update_steps'], metrics['alphas'], filename=file_prefix+'sac_alpha', yaxis='Alpha', title=f'{cfg.env_name} : {cfg.algorithm} Alpha')
-        lineplot(metrics['update_steps'], metrics['entropies'], filename=file_prefix+'sac_entropy', yaxis='Entropy', title=f'{cfg.env_name} : {cfg.algorithm} Entropy')
-        lineplot(metrics['update_steps'], metrics['Q_values'], filename=file_prefix+'Q_values', yaxis='Q-value', title=f'{cfg.env_name} : {cfg.algorithm} Q-values')
-=======
-        lineplot(metrics['train_steps'], metrics['train_returns'], filename='train_returns', title=f'Training {cfg.env_name} : {cfg.algorithm} Train Returns')
-      if cfg.metric_log_interval > 0 and len(metrics['update_steps']) > 0:
-        if cfg.algorithm not in ['SAC', 'SQIL']:
-          lineplot(metrics['update_steps'], metrics['predicted_rewards'], metrics['predicted_expert_rewards'], filename='predicted_rewards', yaxis='Predicted Reward', title=f'{cfg.env_name} : {cfg.algorithm} Predicted Rewards')
-        lineplot(metrics['update_steps'], metrics['alphas'], filename='sac_alpha', yaxis='Alpha', title=f'{cfg.env_name} : {cfg.algorithm} Alpha')
-        lineplot(metrics['update_steps'], metrics['entropies'], filename='sac_entropy', yaxis='Entropy', title=f'{cfg.env_name} : {cfg.algorithm} Entropy')
-        lineplot(metrics['update_steps'], metrics['Q_values'], filename='Q_values', yaxis='Q-value', title=f'{cfg.env_name} : {cfg.algorithm} Q-values')
->>>>>>> 3b3dccd9
-
-  if cfg.check_time_usage:
-    metrics['training_time'] = time.time() - start_time
-
-  if cfg.save_trajectories:
-    # Store trajectories from agent after training
-    _, trajectories = evaluate_agent(actor, cfg.evaluation.episodes, cfg.env_name, cfg.imitation.absorbing, cfg.seed, return_trajectories=True, render=cfg.render)
-    torch.save(trajectories, file_prefix+'trajectories.pth')
-  # Save agent and metrics
-  torch.save(dict(actor=actor.state_dict(), critic=critic.state_dict(), log_alpha=log_alpha), file_prefix+'agent.pth')
-  if cfg.algorithm in ['DRIL', 'GAIL', 'RED']: torch.save(discriminator.state_dict(), file_prefix+'discriminator.pth')
-  torch.save(metrics, file_prefix+'metrics.pth')
-
-  env.close()
-  return sum(recent_returns) / float(cfg.evaluation.average_window)
-
-
-if __name__ == '__main__':
-  main()
+from collections import deque
+import time
+
+import hydra
+import numpy as np
+from omegaconf import DictConfig
+import torch
+from torch import optim
+from torch.utils.data import DataLoader
+from tqdm import tqdm
+
+from environments import D4RLEnv
+from evaluation import evaluate_agent
+from memory import ReplayMemory
+from models import GAILDiscriminator, GMMILDiscriminator, REDDiscriminator, SoftActor, TwinCritic, create_target_network
+from training import adversarial_imitation_update, behavioural_cloning_update, mix_policy_expert_transitions, sac_update, target_estimation_update
+from utils import cycle, flatten_list_dicts, lineplot
+
+
+@hydra.main(config_path='conf', config_name='config')
+def main_wrapper(cfg: DictConfig, file_prefix=''):
+  return main(cfg, file_prefix=file_prefix)
+
+def main(cfg: DictConfig, file_prefix=''):
+  # Configuration check
+  assert cfg.algorithm in ['BC', 'DRIL', 'GAIL', 'GMMIL', 'RED', 'SAC', 'SQIL']
+  cfg.replay.size = min(cfg.steps, cfg.replay.size)  # Set max replay size to min of environment steps and replay size
+  assert cfg.imitation.trajectories >= 0
+  assert cfg.imitation.subsample >= 1
+  if cfg.algorithm == 'GAIL':
+    assert cfg.imitation.model.reward_function in ['AIRL', 'FAIRL', 'GAIL']
+    assert cfg.imitation.loss_function in ['BCE', 'Mixup', 'PUGAIL']
+    if cfg.imitation.loss_function == 'Mixup': assert cfg.imitation.mixup_alpha > 0
+    if cfg.imitation.loss_function == 'PUGAIL': assert 0 <= cfg.imitation.pos_class_prior <= 1 and cfg.imitation.nonnegative_margin >= 0
+  assert cfg.metric_log_interval >= 0
+
+  # General setup
+  np.random.seed(cfg.seed)
+  torch.manual_seed(cfg.seed)
+
+  # Set up environment
+  env = D4RLEnv(cfg.env_name, cfg.imitation.absorbing, load_data=True)
+  env.seed(cfg.seed)
+  expert_trajectories = env.get_dataset(trajectories=cfg.imitation.trajectories, subsample=cfg.imitation.subsample)  # Load expert trajectories dataset
+  state_size, action_size = env.observation_space.shape[0], env.action_space.shape[0]
+  
+  # Set up agent
+  actor, critic, log_alpha = SoftActor(state_size, action_size, cfg.reinforcement.model.actor), TwinCritic(state_size, action_size, cfg.reinforcement.model.critic), torch.zeros(1, requires_grad=True)
+  target_critic, entropy_target = create_target_network(critic), cfg.reinforcement.target_temperature * action_size  # Entropy target heuristic from SAC paper for continuous action domains
+  actor_optimiser, critic_optimiser, temperature_optimiser = optim.Adam(actor.parameters(), lr=cfg.reinforcement.learning_rate), optim.Adam(critic.parameters(), lr=cfg.reinforcement.learning_rate), optim.Adam([log_alpha], lr=cfg.reinforcement.learning_rate)
+  memory = ReplayMemory(cfg.replay.size, state_size, action_size, cfg.imitation.absorbing)
+
+  # Set up imitation learning components
+  if cfg.algorithm in ['DRIL', 'GAIL', 'GMMIL', 'RED']:
+    if cfg.algorithm == 'DRIL':
+      discriminator = SoftActor(state_size, action_size, cfg.imitation.model)
+    elif cfg.algorithm == 'GAIL':
+      discriminator = GAILDiscriminator(state_size, action_size, cfg.imitation, cfg.reinforcement.discount)
+    elif cfg.algorithm == 'GMMIL':
+      discriminator = GMMILDiscriminator(state_size, action_size, cfg.imitation)
+    elif cfg.algorithm == 'RED':
+      discriminator = REDDiscriminator(state_size, action_size, cfg.imitation)
+    if cfg.algorithm in ['DRIL', 'GAIL', 'RED']:
+      discriminator_optimiser = optim.AdamW(discriminator.parameters(), lr=cfg.imitation.learning_rate, weight_decay=cfg.imitation.weight_decay)
+
+  # Metrics
+  metrics = dict(train_steps=[], train_returns=[], test_steps=[], test_returns=[], update_steps=[], predicted_rewards=[], predicted_expert_rewards=[], alphas=[], entropies=[], Q_values=[])
+  recent_returns = deque(maxlen=cfg.evaluation.average_window)  # Stores most recent evaluation returns
+
+  if cfg.check_time_usage: start_time = time.time()  # Performance tracking
+  
+  # Behavioural cloning pretraining
+  if cfg.pretraining.iterations > 0:
+    expert_dataloader = iter(cycle(DataLoader(expert_trajectories, batch_size=cfg.pretraining.batch_size, shuffle=True, drop_last=True, num_workers=4)))
+    actor_pretrain_optimiser = optim.Adam(actor.parameters(), lr=cfg.pretraining.learning_rate)  # Create separate pretraining optimiser
+    for _ in tqdm(range(cfg.pretraining.iterations), leave=False):
+      expert_transition = next(expert_dataloader)
+      behavioural_cloning_update(actor, expert_transition, actor_pretrain_optimiser)
+
+    if cfg.algorithm == 'BC':  # Return early if algorithm is BC
+      if cfg.check_time_usage: metrics['pre_training_time'] = time.time() - start_time
+      test_returns = evaluate_agent(actor, cfg.evaluation.episodes, cfg.env_name, cfg.imitation.absorbing, cfg.seed)
+      steps = [*range(0, cfg.steps, cfg.evaluation.interval)]
+      metrics['test_steps'], metrics['test_returns'] = [0], [test_returns]
+      lineplot(steps, len(steps) * [test_returns], filename=file_prefix+'test_returns', title=f'{cfg.env_name} : {cfg.algorithm}')
+
+      torch.save(dict(actor=actor.state_dict()), file_prefix+'agent.pth')
+      torch.save(metrics, file_prefix+'metrics.pth')
+      env.close()
+      return sum(test_returns) / len(test_returns)
+
+  # Pretraining "discriminators"
+  if cfg.algorithm in ['DRIL', 'RED']:
+    expert_dataloader = iter(cycle(DataLoader(expert_trajectories, batch_size=cfg.pretraining.batch_size, shuffle=True, drop_last=True, num_workers=4)))
+    for _ in tqdm(range(cfg.imitation.pretraining_iterations), leave=False):
+      expert_transition = next(expert_dataloader)
+      if cfg.algorithm == 'DRIL':
+        behavioural_cloning_update(discriminator, expert_transition, discriminator_optimiser)  # Perform behavioural cloning updates offline on policy ensemble (dropout version)
+      elif cfg.algorithm == 'RED':
+        target_estimation_update(discriminator, expert_transition, discriminator_optimiser)  # Train predictor network to match random target network
+    
+    with torch.inference_mode():
+      if cfg.algorithm == 'DRIL':
+        discriminator.set_uncertainty_threshold(expert_trajectories['states'], expert_trajectories['actions'])
+      elif cfg.algorithm == 'RED':
+        discriminator.set_sigma(expert_trajectories['states'][:cfg.pretraining.batch_size], expert_trajectories['actions'][:cfg.pretraining.batch_size])  # Estimate on a minibatch for computational feasibility
+
+    if cfg.check_time_usage:
+      metrics['pre_training_time'] = time.time() - start_time
+      start_time = time.time()
+
+  # Training
+  t, state, terminal, train_return = 0, env.reset(), False, 0
+  if cfg.algorithm in ['GAIL', 'RED']: discriminator.eval()  # Set the "discriminator" to evaluation mode (except for DRIL, which explicitly uses dropout)
+  pbar = tqdm(range(1, cfg.steps + 1), unit_scale=1, smoothing=0)
+  for step in pbar:
+    # Collect set of transitions by running policy π in the environment
+    with torch.inference_mode():
+      action = actor(state).sample()
+      next_state, reward, terminal = env.step(action)
+      t += 1
+      train_return += reward
+      memory.append(state, action, reward, next_state, terminal and t != env.max_episode_steps)  # True reward stored for SAC, should be overwritten by IL algorithms; if env terminated due to a time limit then do not count as terminal
+      state = next_state
+
+    # Reset environment and track metrics on episode termination
+    if terminal:
+      if cfg.imitation.absorbing and t != env.max_episode_steps: memory.wrap_for_absorbing_states()  # Wrap for absorbing state if terminated without time limit
+      # Store metrics and reset environment
+      metrics['train_steps'].append(step)
+      metrics['train_returns'].append([train_return])
+      pbar.set_description(f'Step: {step} | Return: {train_return}')
+      t, state, train_return = 0, env.reset(), 0
+
+    # Train agent and imitation learning component
+    if step >= cfg.training.start and step % cfg.training.interval == 0:
+      # Sample a batch of transitions
+      transitions, expert_transitions = memory.sample(cfg.training.batch_size), expert_trajectories.sample(cfg.training.batch_size)
+
+      if cfg.algorithm in ['DRIL', 'GAIL', 'GMMIL', 'RED', 'SQIL']:
+        # Train discriminator
+        if cfg.algorithm == 'GAIL':
+          discriminator.train()
+          adversarial_imitation_update(cfg.algorithm, actor, discriminator, transitions, expert_transitions, discriminator_optimiser, cfg.imitation.model.reward_shaping, cfg.imitation.loss_function, grad_penalty=cfg.imitation.grad_penalty, mixup_alpha=cfg.imitation.mixup_alpha, entropy_bonus=cfg.imitation.entropy_bonus, pos_class_prior=cfg.imitation.pos_class_prior, nonnegative_margin=cfg.imitation.nonnegative_margin)
+          discriminator.eval()
+        
+        # Predict rewards
+        states, actions, next_states, terminals, weights = transitions['states'], transitions['actions'], transitions['next_states'], transitions['terminals'], transitions['weights']
+        expert_states, expert_actions, expert_next_states, expert_terminals, expert_weights = expert_transitions['states'], expert_transitions['actions'], expert_transitions['next_states'], expert_transitions['terminals'], expert_transitions['weights']  # Note that using the entire dataset is prohibitively slow in off-policy case
+
+        with torch.inference_mode():
+          if cfg.algorithm == 'DRIL':
+            # TODO: By default DRIL also includes behavioural cloning online?
+            transitions['rewards'] = discriminator.predict_reward(states, actions)
+            if cfg.metric_log_interval > 0 and step % cfg.metric_log_interval == 0: expert_rewards = discriminator.predict_reward(expert_states, expert_actions)
+          elif cfg.algorithm == 'GAIL':
+            discriminator_input = (states, actions, next_states, actor.log_prob(states, actions), terminals) if cfg.imitation.model.reward_shaping else (states, actions)
+            transitions['rewards'] = discriminator.predict_reward(*discriminator_input)
+            if cfg.metric_log_interval > 0 and step % cfg.metric_log_interval == 0:
+              discriminator_expert_input = (expert_states, expert_actions, expert_next_states, actor.log_prob(expert_states, expert_actions), expert_terminals) if cfg.imitation.model.reward_shaping else (expert_states, expert_actions)
+              expert_rewards = discriminator.predict_reward(*discriminator_expert_input)
+          elif cfg.algorithm == 'GMMIL':
+            transitions['rewards'] = discriminator.predict_reward(states, actions, expert_states, expert_actions, weights, expert_weights)
+            if cfg.metric_log_interval > 0 and step % cfg.metric_log_interval == 0: expert_rewards = discriminator.predict_reward(expert_states, expert_actions, expert_states, expert_actions, expert_weights, expert_weights)
+          elif cfg.algorithm == 'RED':
+            transitions['rewards'] = discriminator.predict_reward(states, actions)
+            if cfg.metric_log_interval > 0 and step % cfg.metric_log_interval == 0: expert_rewards = discriminator.predict_reward(expert_states, expert_actions)
+          elif cfg.algorithm == 'SQIL':
+            mix_policy_expert_transitions(transitions, expert_transitions, cfg.training.batch_size)  # Rewrites training transitions as a mix of expert and policy data
+            transitions['rewards'][:cfg.training.batch_size // 2], transitions['rewards'][cfg.training.batch_size // 2:] = 1, 0  # Set a constant +1 reward for expert data and 0 for policy data
+      
+      log_probs, Q_values = sac_update(actor, critic, log_alpha, target_critic, transitions, actor_optimiser, critic_optimiser, temperature_optimiser, cfg.reinforcement.discount, entropy_target, cfg.reinforcement.polyak_factor)
+      # Save auxiliary metrics
+      if cfg.metric_log_interval > 0 and step % cfg.metric_log_interval == 0:
+        metrics['update_steps'].append(step)
+        metrics['predicted_rewards'].append(transitions['rewards'].numpy())
+        if cfg.algorithm not in ['SAC', 'SQIL']: metrics['predicted_expert_rewards'].append(expert_rewards.numpy())
+        metrics['alphas'].append(log_alpha.exp().detach().numpy())
+        metrics['entropies'].append((-log_probs).numpy())  # Actions are sampled from the policy distribution, so "p" is already included
+        metrics['Q_values'].append(Q_values.numpy())
+  
+    # Evaluate agent and plot metrics
+    if step % cfg.evaluation.interval == 0 and not cfg.check_time_usage:
+      test_returns = evaluate_agent(actor, cfg.evaluation.episodes, cfg.env_name, cfg.imitation.absorbing, cfg.seed)
+      recent_returns.append(sum(test_returns) / cfg.evaluation.episodes)
+      metrics['test_steps'].append(step)
+      metrics['test_returns'].append(test_returns)
+      lineplot(metrics['test_steps'], metrics['test_returns'], filename=file_prefix+'test_returns', title=f'{cfg.env_name} : {cfg.algorithm} Test Returns')
+      if len(metrics['train_returns']) > 0:  # Plot train returns if any
+        lineplot(metrics['train_steps'], metrics['train_returns'], filename=file_prefix+'train_returns', title=f'Training {cfg.env_name} : {cfg.algorithm} Train Returns')
+      if cfg.metric_log_interval and len(metrics['update_steps']) > 0:
+        if cfg.algorithm not in ['SAC', 'SQIL']:
+            lineplot(metrics['update_steps'], metrics['predicted_rewards'], metrics['predicted_expert_rewards'], filename=file_prefix+'predicted_rewards', yaxis='Predicted Reward', title=f'{cfg.env_name} : {cfg.algorithm} Predicted Rewards')
+        lineplot(metrics['update_steps'], metrics['alphas'], filename=file_prefix+'sac_alpha', yaxis='Alpha', title=f'{cfg.env_name} : {cfg.algorithm} Alpha')
+        lineplot(metrics['update_steps'], metrics['entropies'], filename=file_prefix+'sac_entropy', yaxis='Entropy', title=f'{cfg.env_name} : {cfg.algorithm} Entropy')
+        lineplot(metrics['update_steps'], metrics['Q_values'], filename=file_prefix+'Q_values', yaxis='Q-value', title=f'{cfg.env_name} : {cfg.algorithm} Q-values')
+
+  if cfg.check_time_usage:
+    metrics['training_time'] = time.time() - start_time
+
+  if cfg.save_trajectories:
+    # Store trajectories from agent after training
+    _, trajectories = evaluate_agent(actor, cfg.evaluation.episodes, cfg.env_name, cfg.imitation.absorbing, cfg.seed, return_trajectories=True, render=cfg.render)
+    torch.save(trajectories, file_prefix+'trajectories.pth')
+  # Save agent and metrics
+  torch.save(dict(actor=actor.state_dict(), critic=critic.state_dict(), log_alpha=log_alpha), file_prefix+'agent.pth')
+  if cfg.algorithm in ['DRIL', 'GAIL', 'RED']: torch.save(discriminator.state_dict(), file_prefix+'discriminator.pth')
+  torch.save(metrics, file_prefix+'metrics.pth')
+
+  env.close()
+  return sum(recent_returns) / float(cfg.evaluation.average_window)
+
+
+if __name__ == '__main__':
+  main()